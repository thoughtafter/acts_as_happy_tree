module ActiveRecord
  module Acts
    module Tree
      def self.included(base)
        base.extend(ClassMethods)
      end

      # Specify this +acts_as+ extension if you want to model a tree structure by providing a parent association and a children
      # association. This requires that you have a foreign key column, which by default is called +parent_id+.
      #
      #   class Category < ActiveRecord::Base
      #     acts_as_tree :order => "name"
      #   end
      #
      #   Example:
      #   root
      #    \_ child1
      #         \_ subchild1
      #         \_ subchild2
      #
      #   root      = Category.create("name" => "root")
      #   child1    = root.children.create("name" => "child1")
      #   subchild1 = child1.children.create("name" => "subchild1")
      #
      #   root.parent   # => nil
      #   child1.parent # => root
      #   root.children # => [child1]
      #   root.children.first.children.first # => subchild1
      #
      # In addition to the parent and children associations, the following instance methods are added to the class
      # after calling <tt>acts_as_tree</tt>:
      # * <tt>siblings</tt> - Returns all the children of the parent, excluding the current node (<tt>[subchild2]</tt> when called on <tt>subchild1</tt>)
      # * <tt>self_and_siblings</tt> - Returns all the children of the parent, including the current node (<tt>[subchild1, subchild2]</tt> when called on <tt>subchild1</tt>)
      # * <tt>ancestors</tt> - Returns all the ancestors of the current node (<tt>[child1, root]</tt> when called on <tt>subchild2</tt>)
      # * <tt>root</tt> - Returns the root of the current node (<tt>root</tt> when called on <tt>subchild2</tt>)
      module ClassMethods
        # Configuration options are:
        #
        # * <tt>foreign_key</tt> - specifies the column name to use for tracking of the tree (default: +parent_id+)
        # * <tt>order</tt> - makes it possible to sort the children according to this SQL snippet.
        # * <tt>counter_cache</tt> - keeps a count in a +children_count+ column if set to +true+ (default: +false+).
        def acts_as_tree(options = {})
<<<<<<< HEAD
          configuration = { :foreign_key => "parent_id", :order => nil, :counter_cache => nil, :dependent => :destroy }
          configuration.update(options) if options.is_a?(Hash)

          belongs_to :parent, :class_name => name, :foreign_key => configuration[:foreign_key], :counter_cache => configuration[:counter_cache]
          has_many :children, :class_name => name, :foreign_key => configuration[:foreign_key], :order => configuration[:order], :dependent => configuration[:dependent]
=======
          configuration = { :foreign_key => "parent_id", :order => nil, :counter_cache => nil, :touch => false }
          configuration.update(options) if options.is_a?(Hash)

          belongs_to :parent, :class_name => name, :foreign_key => configuration[:foreign_key], :counter_cache => configuration[:counter_cache], :touch => configuration[:touch]
          has_many :children, :class_name => name, :foreign_key => configuration[:foreign_key], :order => configuration[:order], :dependent => :destroy
>>>>>>> e03c40e9

          class_eval <<-EOV
            include ActiveRecord::Acts::Tree::InstanceMethods
            
            named_scope :roots, :conditions => "#{configuration[:foreign_key]} IS NULL", :order => #{configuration[:order].nil? ? "nil" : %Q{"#{configuration[:order]}"}}
            named_scope :root, :conditions => "#{configuration[:foreign_key]} IS NULL", :order => #{configuration[:order].nil? ? "nil" : %Q{"#{configuration[:order]}"}}, :limit => 1
          EOV
        end
      end

      module InstanceMethods
        # Returns list of ancestors, starting from parent until root.
        #
        #   subchild1.ancestors # => [child1, root]
        def ancestors
          node, nodes = self, []
          nodes << node = node.parent while node.parent
          nodes
        end

        # Returns the root node of the tree.
        def root
          node = self
          node = node.parent while node.parent
          node
        end

        # Returns all siblings of the current node.
        #
        #   subchild1.siblings # => [subchild2]
        def siblings
          self_and_siblings - [self]
        end

        # Returns all siblings and a reference to the current node.
        #
        #   subchild1.self_and_siblings # => [subchild1, subchild2]
        def self_and_siblings
          parent ? parent.children : self.class.roots
        end
      end
    end
  end
end<|MERGE_RESOLUTION|>--- conflicted
+++ resolved
@@ -40,19 +40,11 @@
         # * <tt>order</tt> - makes it possible to sort the children according to this SQL snippet.
         # * <tt>counter_cache</tt> - keeps a count in a +children_count+ column if set to +true+ (default: +false+).
         def acts_as_tree(options = {})
-<<<<<<< HEAD
-          configuration = { :foreign_key => "parent_id", :order => nil, :counter_cache => nil, :dependent => :destroy }
-          configuration.update(options) if options.is_a?(Hash)
-
-          belongs_to :parent, :class_name => name, :foreign_key => configuration[:foreign_key], :counter_cache => configuration[:counter_cache]
-          has_many :children, :class_name => name, :foreign_key => configuration[:foreign_key], :order => configuration[:order], :dependent => configuration[:dependent]
-=======
-          configuration = { :foreign_key => "parent_id", :order => nil, :counter_cache => nil, :touch => false }
+          configuration = { :foreign_key => "parent_id", :order => nil, :counter_cache => nil, :dependent => :destroy, :touch => false }
           configuration.update(options) if options.is_a?(Hash)
 
           belongs_to :parent, :class_name => name, :foreign_key => configuration[:foreign_key], :counter_cache => configuration[:counter_cache], :touch => configuration[:touch]
-          has_many :children, :class_name => name, :foreign_key => configuration[:foreign_key], :order => configuration[:order], :dependent => :destroy
->>>>>>> e03c40e9
+          has_many :children, :class_name => name, :foreign_key => configuration[:foreign_key], :order => configuration[:order], :dependent => configuration[:dependent]
 
           class_eval <<-EOV
             include ActiveRecord::Acts::Tree::InstanceMethods
