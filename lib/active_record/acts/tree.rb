--- conflicted
+++ resolved
@@ -53,30 +53,24 @@
             named_scope :roots, :conditions => "#{configuration[:foreign_key]} IS NULL", :order => #{configuration[:order].nil? ? "nil" : %Q{"#{configuration[:order]}"}}
             named_scope :root, :conditions => "#{configuration[:foreign_key]} IS NULL", :order => #{configuration[:order].nil? ? "nil" : %Q{"#{configuration[:order]}"}}, :limit => 1
 
-<<<<<<< HEAD
             def self.childless
               nodes = []
 
               find(:all).each do |node|
                 nodes << node if node.children.empty?
               end
-=======
+
+              nodes
+            end
+            
             validates_each "#{configuration[:foreign_key]}" do |record, attr, value|
               if value
                 if record.id == value
-                  record.errors.add attr, ' cannot set same value as self.id'
-                elsif record.children.map {|c| c.id}.include?(value)
-                  record.errors.add attr, ' cannot set same value as children'
+                  record.errors.add attr, "cannot be it's own id"
+                elsif record.descendants.map {|c| c.id}.include?(value)
+                  record.errors.add attr, "cannot be a descendant's id"
                 end
               end
-            end
-
-            def self.roots
-              find(:all, :conditions => "#{configuration[:foreign_key]} IS NULL", :order => #{configuration[:order].nil? ? "nil" : %Q{"#{configuration[:order]}"}})
-            end
->>>>>>> 9c6b8418
-
-              nodes
             end
           EOV
         end
